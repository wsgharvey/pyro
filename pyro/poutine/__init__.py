--- conflicted
+++ resolved
@@ -1,12 +1,7 @@
 from __future__ import absolute_import, division, print_function
 
-<<<<<<< HEAD
-from .handlers import block, broadcast, condition, do, enum, escape, plate, infer_config, lift, \
-    mask, replay, queue, scale, trace, uncondition
-=======
-from .handlers import (block, broadcast, condition, do, enum, escape, infer_config, lift, mask, queue, replay, scale,
-                       trace)
->>>>>>> d354b538
+from .handlers import (block, broadcast, condition, do, enum, escape, plate, infer_config, lift, mask, queue, replay, scale,
+                       trace, uncondition)
 from .runtime import NonlocalExit
 from .trace_struct import Trace
 from .util import enable_validation, is_validation_enabled
